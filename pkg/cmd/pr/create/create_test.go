--- conflicted
+++ resolved
@@ -443,249 +443,6 @@
 		deadbeef HEAD
 		deadbeef refs/remotes/origin/my-feat2
 	`)) // determineTrackingBranch
-<<<<<<< HEAD
-
-	//nolint:staticcheck // SA1019: prompt.InitAskStubber is deprecated: use NewAskStubber
-	_, cleanupAsk := prompt.InitAskStubber()
-	defer cleanupAsk()
-
-	output, err := runCommand(http, nil, "feature", true, `-t title -b body`)
-	require.NoError(t, err)
-
-	assert.Equal(t, "\nCreating pull request for my-feat2 into master in OWNER/REPO\n\n", output.Stderr())
-	assert.Equal(t, "https://github.com/OWNER/REPO/pull/12\n", output.String())
-}
-
-func TestPRCreate_nonLegacyTemplate(t *testing.T) {
-	http := initFakeHTTP()
-	defer http.Verify(t)
-
-	http.StubRepoInfoResponse("OWNER", "REPO", "master")
-	shared.RunCommandFinder("feature", nil, nil)
-	http.Register(
-		httpmock.GraphQL(`query PullRequestTemplates\b`),
-		httpmock.StringResponse(`
-			{ "data": { "repository": { "pullRequestTemplates": [
-				{ "filename": "template1",
-				  "body": "this is a bug" },
-				{ "filename": "template2",
-				  "body": "this is a enhancement" }
-			] } } }`),
-	)
-	http.Register(
-		httpmock.GraphQL(`mutation PullRequestCreate\b`),
-		httpmock.GraphQLMutation(`
-		{ "data": { "createPullRequest": { "pullRequest": {
-			"URL": "https://github.com/OWNER/REPO/pull/12"
-		} } } }
-		`, func(input map[string]interface{}) {
-			assert.Equal(t, "my title", input["title"].(string))
-			assert.Equal(t, "- commit 1\n- commit 0\n\nthis is a bug", input["body"].(string))
-		}))
-
-	cs, cmdTeardown := run.Stub()
-	defer cmdTeardown(t)
-
-	cs.Register(`git( .+)? log( .+)? origin/master\.\.\.feature`, 0, "1234567890,commit 0\n2345678901,commit 1")
-	cs.Register(`git status --porcelain`, 0, "")
-
-	//nolint:staticcheck // SA1019: prompt.NewAskStubber is deprecated: use PrompterMock
-	as := prompt.NewAskStubber(t)
-
-	as.StubPrompt("Choose a template").
-		AssertOptions([]string{"template1", "template2", "Open a blank pull request"}).
-		AnswerWith("template1")
-	as.StubPrompt("Body").AnswerDefault()
-	as.StubPrompt("What's next?").
-		AssertOptions([]string{"Submit", "Submit as draft", "Continue in browser", "Add metadata", "Cancel"}).
-		AnswerDefault()
-
-	output, err := runCommandWithRootDirOverridden(http, nil, "feature", true, `-t "my title" -H feature`, "./fixtures/repoWithNonLegacyPRTemplates")
-	require.NoError(t, err)
-
-	assert.Equal(t, "https://github.com/OWNER/REPO/pull/12\n", output.String())
-}
-
-func TestPRCreate_metadata(t *testing.T) {
-	http := initFakeHTTP()
-	defer http.Verify(t)
-
-	http.StubRepoInfoResponse("OWNER", "REPO", "master")
-	shared.RunCommandFinder("feature", nil, nil)
-	http.Register(
-		httpmock.GraphQL(`query RepositoryResolveMetadataIDs\b`),
-		httpmock.StringResponse(`
-		{ "data": {
-			"u000": { "login": "MonaLisa", "id": "MONAID" },
-			"u001": { "login": "hubot", "id": "HUBOTID" },
-			"repository": {
-				"l000": { "name": "bug", "id": "BUGID" },
-				"l001": { "name": "TODO", "id": "TODOID" }
-			},
-			"organization": {
-				"t000": { "slug": "core", "id": "COREID" },
-				"t001": { "slug": "robots", "id": "ROBOTID" }
-			}
-		} }
-		`))
-	http.Register(
-		httpmock.GraphQL(`query RepositoryMilestoneList\b`),
-		httpmock.StringResponse(`
-		{ "data": { "repository": { "milestones": {
-			"nodes": [
-				{ "title": "GA", "id": "GAID" },
-				{ "title": "Big One.oh", "id": "BIGONEID" }
-			],
-			"pageInfo": { "hasNextPage": false }
-		} } } }
-		`))
-	http.Register(
-		httpmock.GraphQL(`query RepositoryProjectList\b`),
-		httpmock.StringResponse(`
-		{ "data": { "repository": { "projects": {
-			"nodes": [
-				{ "name": "Cleanup", "id": "CLEANUPID" },
-				{ "name": "Roadmap", "id": "ROADMAPID" }
-			],
-			"pageInfo": { "hasNextPage": false }
-		} } } }
-		`))
-	http.Register(
-		httpmock.GraphQL(`query OrganizationProjectList\b`),
-		httpmock.StringResponse(`
-		{ "data": { "organization": { "projects": {
-			"nodes": [],
-			"pageInfo": { "hasNextPage": false }
-		} } } }
-		`))
-	http.Register(
-		httpmock.GraphQL(`mutation PullRequestCreate\b`),
-		httpmock.GraphQLMutation(`
-		{ "data": { "createPullRequest": { "pullRequest": {
-			"id": "NEWPULLID",
-			"URL": "https://github.com/OWNER/REPO/pull/12"
-		} } } }
-	`, func(inputs map[string]interface{}) {
-			assert.Equal(t, "TITLE", inputs["title"])
-			assert.Equal(t, "BODY", inputs["body"])
-			if v, ok := inputs["assigneeIds"]; ok {
-				t.Errorf("did not expect assigneeIds: %v", v)
-			}
-			if v, ok := inputs["userIds"]; ok {
-				t.Errorf("did not expect userIds: %v", v)
-			}
-		}))
-	http.Register(
-		httpmock.GraphQL(`mutation PullRequestCreateMetadata\b`),
-		httpmock.GraphQLMutation(`
-		{ "data": { "updatePullRequest": {
-			"clientMutationId": ""
-		} } }
-	`, func(inputs map[string]interface{}) {
-			assert.Equal(t, "NEWPULLID", inputs["pullRequestId"])
-			assert.Equal(t, []interface{}{"MONAID"}, inputs["assigneeIds"])
-			assert.Equal(t, []interface{}{"BUGID", "TODOID"}, inputs["labelIds"])
-			assert.Equal(t, []interface{}{"ROADMAPID"}, inputs["projectIds"])
-			assert.Equal(t, "BIGONEID", inputs["milestoneId"])
-		}))
-	http.Register(
-		httpmock.GraphQL(`mutation PullRequestCreateRequestReviews\b`),
-		httpmock.GraphQLMutation(`
-		{ "data": { "requestReviews": {
-			"clientMutationId": ""
-		} } }
-	`, func(inputs map[string]interface{}) {
-			assert.Equal(t, "NEWPULLID", inputs["pullRequestId"])
-			assert.Equal(t, []interface{}{"HUBOTID", "MONAID"}, inputs["userIds"])
-			assert.Equal(t, []interface{}{"COREID", "ROBOTID"}, inputs["teamIds"])
-			assert.Equal(t, true, inputs["union"])
-		}))
-
-	output, err := runCommand(http, nil, "feature", true, `-t TITLE -b BODY -H feature -a monalisa -l bug -l todo -p roadmap -m 'big one.oh' -r hubot -r monalisa -r /core -r /robots`)
-	assert.NoError(t, err)
-
-	assert.Equal(t, "https://github.com/OWNER/REPO/pull/12\n", output.String())
-}
-
-func TestPRCreate_alreadyExists(t *testing.T) {
-	http := initFakeHTTP()
-	defer http.Verify(t)
-
-	http.StubRepoInfoResponse("OWNER", "REPO", "master")
-	shared.RunCommandFinder("feature", &api.PullRequest{URL: "https://github.com/OWNER/REPO/pull/123"}, ghrepo.New("OWNER", "REPO"))
-
-	_, err := runCommand(http, nil, "feature", true, `-t title -b body -H feature`)
-	assert.EqualError(t, err, "a pull request for branch \"feature\" into branch \"master\" already exists:\nhttps://github.com/OWNER/REPO/pull/123")
-}
-
-func TestPRCreate_web(t *testing.T) {
-	http := initFakeHTTP()
-	defer http.Verify(t)
-
-	http.StubRepoInfoResponse("OWNER", "REPO", "master")
-	http.StubRepoResponse("OWNER", "REPO")
-	http.Register(
-		httpmock.GraphQL(`query UserCurrent\b`),
-		httpmock.StringResponse(`{"data": {"viewer": {"login": "OWNER"} } }`))
-
-	cs, cmdTeardown := run.Stub()
-	defer cmdTeardown(t)
-
-	cs.Register(`git config --get-regexp.+branch\\\.feature\\\.`, 0, "")
-	cs.Register(`git status --porcelain`, 0, "")
-	cs.Register(`git show-ref --verify -- HEAD refs/remotes/origin/feature`, 0, "")
-	cs.Register(`git( .+)? log( .+)? origin/master\.\.\.feature`, 0, "")
-	cs.Register(`git push --set-upstream origin HEAD:feature`, 0, "")
-
-	//nolint:staticcheck // SA1019: prompt.InitAskStubber is deprecated: use NewAskStubber
-	ask, cleanupAsk := prompt.InitAskStubber()
-	defer cleanupAsk()
-
-	ask.StubPrompt("Where should we push the 'feature' branch?").
-		AssertOptions([]string{"OWNER/REPO", "Skip pushing the branch", "Cancel"}).
-		AnswerDefault()
-
-	output, err := runCommand(http, nil, "feature", true, `--web`)
-	require.NoError(t, err)
-
-	assert.Equal(t, "", output.String())
-	assert.Equal(t, "Opening github.com/OWNER/REPO/compare/master...feature in your browser.\n", output.Stderr())
-	assert.Equal(t, "https://github.com/OWNER/REPO/compare/master...feature?body=&expand=1", output.BrowsedURL)
-}
-
-func TestPRCreate_webLongURL(t *testing.T) {
-	longBodyFile := filepath.Join(t.TempDir(), "long-body.txt")
-	err := os.WriteFile(longBodyFile, make([]byte, 9216), 0600)
-	require.NoError(t, err)
-
-	http := initFakeHTTP()
-	defer http.Verify(t)
-
-	http.StubRepoInfoResponse("OWNER", "REPO", "master")
-
-	cs, cmdTeardown := run.Stub()
-	defer cmdTeardown(t)
-
-	cs.Register(`git status --porcelain`, 0, "")
-	cs.Register(`git( .+)? log( .+)? origin/master\.\.\.feature`, 0, "")
-
-	_, err = runCommand(http, nil, "feature", false, fmt.Sprintf("--body-file '%s' --web --head=feature", longBodyFile))
-	require.EqualError(t, err, "cannot open in browser: maximum URL length exceeded")
-}
-
-func TestPRCreate_webProject(t *testing.T) {
-	http := initFakeHTTP()
-	defer http.Verify(t)
-
-	http.StubRepoInfoResponse("OWNER", "REPO", "master")
-	http.StubRepoResponse("OWNER", "REPO")
-	http.Register(
-		httpmock.GraphQL(`query UserCurrent\b`),
-		httpmock.StringResponse(`{"data": {"viewer": {"login": "OWNER"} } }`))
-	http.Register(
-		httpmock.GraphQL(`query RepositoryProjectList\b`),
-		httpmock.StringResponse(`
-=======
 			},
 			expectedOut:    "https://github.com/OWNER/REPO/pull/12\n",
 			expectedErrOut: "\nCreating pull request for my-feat2 into master in OWNER/REPO\n\n",
@@ -902,7 +659,6 @@
 				reg.Register(
 					httpmock.GraphQL(`query RepositoryProjectList\b`),
 					httpmock.StringResponse(`
->>>>>>> 7be128ae
 			{ "data": { "repository": { "projects": {
 				"nodes": [
 					{ "name": "Cleanup", "id": "CLEANUPID", "resourcePath": "/OWNER/REPO/projects/1" }
@@ -961,19 +717,6 @@
 			"URL": "https://github.com/OWNER/REPO/pull/12"
 		} } } }
 		`, func(input map[string]interface{}) {
-<<<<<<< HEAD
-			assert.Equal(t, true, input["draft"].(bool))
-		}))
-
-	//nolint:staticcheck // SA1019: prompt.NewAskStubber is deprecated: use PrompterMock
-	as := prompt.NewAskStubber(t)
-
-	as.StubPrompt("Choose a template").AnswerDefault()
-	as.StubPrompt("Body").AnswerDefault()
-	as.StubPrompt("What's next?").
-		AssertOptions([]string{"Submit", "Submit as draft", "Continue in browser", "Add metadata", "Cancel"}).
-		AnswerWith("Submit as draft")
-=======
 						assert.Equal(t, true, input["draft"].(bool))
 					}))
 			},
@@ -1071,7 +814,6 @@
 	for _, tt := range tests {
 		t.Run(tt.name, func(t *testing.T) {
 			branch := "feature"
->>>>>>> 7be128ae
 
 			reg := &httpmock.Registry{}
 			reg.StubRepoInfoResponse("OWNER", "REPO", "master")
