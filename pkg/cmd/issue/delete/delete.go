package delete

import (
	"context"
	"fmt"
	"net/http"
	"strconv"
	"time"

	"github.com/AlecAivazis/survey/v2"
	"github.com/cli/cli/v2/internal/config"
	"github.com/cli/cli/v2/internal/ghinstance"
	"github.com/cli/cli/v2/internal/ghrepo"
	"github.com/cli/cli/v2/pkg/cmd/frecency"
	"github.com/cli/cli/v2/pkg/cmd/issue/shared"
	"github.com/cli/cli/v2/pkg/cmdutil"
	"github.com/cli/cli/v2/pkg/iostreams"
	"github.com/cli/cli/v2/pkg/prompt"
	graphql "github.com/cli/shurcooL-graphql"
	"github.com/shurcooL/githubv4"
	"github.com/spf13/cobra"
)

type DeleteOptions struct {
	HttpClient func() (*http.Client, error)
	Config     func() (config.Config, error)
	IO         *iostreams.IOStreams
	BaseRepo   func() (ghrepo.Interface, error)

	SelectorArg string
	Frecency    *frecency.Manager
	UseFrecency bool
	Now         func() time.Time
}

func NewCmdDelete(f *cmdutil.Factory, runF func(*DeleteOptions) error) *cobra.Command {
	opts := &DeleteOptions{
		IO:         f.IOStreams,
		HttpClient: f.HttpClient,
		Config:     f.Config,
		Frecency:   f.FrecencyManager,
	}

	cmd := &cobra.Command{
		Use:   "delete {<number> | <url>}",
		Short: "Delete issue",
		Args:  cobra.MaximumNArgs(1),
		RunE: func(cmd *cobra.Command, args []string) error {
			// support `-R, --repo` override
			opts.BaseRepo = f.BaseRepo

			if len(args) > 0 {
				opts.SelectorArg = args[0]
			} else if opts.IO.CanPrompt() {
				opts.UseFrecency = true
			} else {
				return cmdutil.FlagErrorf("interactive mode required with no arguments")
			}

			if runF != nil {
				return runF(opts)
			}
			return deleteRun(opts)
		},
	}

	return cmd
}

func deleteRun(opts *DeleteOptions) error {
	cs := opts.IO.ColorScheme()

	httpClient, err := opts.HttpClient()
	if err != nil {
		return err
	}
<<<<<<< HEAD

	baseRepo, err := opts.BaseRepo()
	if err != nil {
		return err
	}

	if opts.UseFrecency {
		opts.IO.StartProgressIndicator()
		issues, err := opts.Frecency.GetFrecent(baseRepo, false)
		if err != nil {
			return err
		}
		opts.IO.StopProgressIndicator()

		selected, err := shared.SelectIssueNumber(issues)
		if err != nil {
			return err
		}
		opts.SelectorArg = selected
	}

	apiClient := api.NewClientFromHTTP(httpClient)
=======
>>>>>>> c509a3d4

	issue, baseRepo, err := shared.IssueFromArgWithFields(httpClient, opts.BaseRepo, opts.SelectorArg, []string{"id", "number", "title"})
	if err != nil {
		return err
	}
	if issue.IsPullRequest() {
		return fmt.Errorf("issue #%d is a pull request and cannot be deleted", issue.Number)
	}

	// When executed in an interactive shell, require confirmation. Otherwise skip confirmation.
	if opts.IO.CanPrompt() {
		answer := ""
		err = prompt.SurveyAskOne(
			&survey.Input{
				Message: fmt.Sprintf("You're going to delete issue #%d. This action cannot be reversed. To confirm, type the issue number:", issue.Number),
			},
			&answer,
		)
		if err != nil {
			return err
		}
		answerInt, err := strconv.Atoi(answer)
		if err != nil || answerInt != issue.Number {
			fmt.Fprintf(opts.IO.Out, "Issue #%d was not deleted.\n", issue.Number)
			return nil
		}
	}

	if err := apiDelete(httpClient, baseRepo, issue.ID); err != nil {
		return err
	}

<<<<<<< HEAD
	err = opts.Frecency.DeleteByNumber(baseRepo, false, issue.Number)
	if err != nil {
		return err
	}

	fmt.Fprintf(opts.IO.ErrOut, "%s Deleted issue #%d (%s).\n", cs.Red("✔"), issue.Number, issue.Title)
=======
	if opts.IO.IsStdoutTTY() {
		fmt.Fprintf(opts.IO.ErrOut, "%s Deleted issue #%d (%s).\n", cs.Red("✔"), issue.Number, issue.Title)
	}
>>>>>>> c509a3d4

	return nil
}

func apiDelete(httpClient *http.Client, repo ghrepo.Interface, issueID string) error {
	var mutation struct {
		DeleteIssue struct {
			Repository struct {
				ID githubv4.ID
			}
		} `graphql:"deleteIssue(input: $input)"`
	}

	variables := map[string]interface{}{
		"input": githubv4.DeleteIssueInput{
			IssueID: issueID,
		},
	}

	gql := graphql.NewClient(ghinstance.GraphQLEndpoint(repo.RepoHost()), httpClient)
	return gql.MutateNamed(context.Background(), "IssueDelete", &mutation, variables)
}<|MERGE_RESOLUTION|>--- conflicted
+++ resolved
@@ -74,7 +74,6 @@
 	if err != nil {
 		return err
 	}
-<<<<<<< HEAD
 
 	baseRepo, err := opts.BaseRepo()
 	if err != nil {
@@ -95,10 +94,6 @@
 		}
 		opts.SelectorArg = selected
 	}
-
-	apiClient := api.NewClientFromHTTP(httpClient)
-=======
->>>>>>> c509a3d4
 
 	issue, baseRepo, err := shared.IssueFromArgWithFields(httpClient, opts.BaseRepo, opts.SelectorArg, []string{"id", "number", "title"})
 	if err != nil {
@@ -131,18 +126,15 @@
 		return err
 	}
 
-<<<<<<< HEAD
 	err = opts.Frecency.DeleteByNumber(baseRepo, false, issue.Number)
 	if err != nil {
 		return err
 	}
 
 	fmt.Fprintf(opts.IO.ErrOut, "%s Deleted issue #%d (%s).\n", cs.Red("✔"), issue.Number, issue.Title)
-=======
 	if opts.IO.IsStdoutTTY() {
 		fmt.Fprintf(opts.IO.ErrOut, "%s Deleted issue #%d (%s).\n", cs.Red("✔"), issue.Number, issue.Title)
 	}
->>>>>>> c509a3d4
 
 	return nil
 }
