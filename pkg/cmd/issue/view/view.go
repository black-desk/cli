package view

import (
	"errors"
	"fmt"
	"io"
	"net/http"
	"strings"
	"time"

	"github.com/MakeNowJust/heredoc"
	"github.com/cli/cli/v2/api"
	"github.com/cli/cli/v2/internal/ghrepo"
	"github.com/cli/cli/v2/pkg/cmd/frecency"
	issueShared "github.com/cli/cli/v2/pkg/cmd/issue/shared"
	prShared "github.com/cli/cli/v2/pkg/cmd/pr/shared"
	"github.com/cli/cli/v2/pkg/cmdutil"
	"github.com/cli/cli/v2/pkg/iostreams"
	"github.com/cli/cli/v2/pkg/markdown"
	"github.com/cli/cli/v2/pkg/set"
	"github.com/cli/cli/v2/utils"
	"github.com/spf13/cobra"
)

type browser interface {
	Browse(string) error
}

type ViewOptions struct {
	HttpClient func() (*http.Client, error)
	IO         *iostreams.IOStreams
	BaseRepo   func() (ghrepo.Interface, error)
	Browser    browser

	SelectorArg string
	WebMode     bool
	Comments    bool
	Exporter    cmdutil.Exporter

	Frecency    *frecency.Manager
	UseFrecency bool
	Now         func() time.Time
}

func NewCmdView(f *cmdutil.Factory, runF func(*ViewOptions) error) *cobra.Command {
	opts := &ViewOptions{
		IO:         f.IOStreams,
		HttpClient: f.HttpClient,
		Browser:    f.Browser,
		Frecency:   f.FrecencyManager,
		Now:        time.Now,
	}

	cmd := &cobra.Command{
		Use:   "view {<number> | <url>}",
		Short: "View an issue",
		Long: heredoc.Doc(`
			Display the title, body, and other information about an issue.

			With '--web', open the issue in a web browser instead.
		`),
		Args: cobra.MaximumNArgs(1),
		RunE: func(cmd *cobra.Command, args []string) error {
			// support `-R, --repo` override
			opts.BaseRepo = f.BaseRepo

			if len(args) > 0 {
				opts.SelectorArg = args[0]
			} else if opts.IO.CanPrompt() {
				opts.UseFrecency = true
			} else {
				return cmdutil.FlagErrorf("interactive mode required with no arguments")
			}

			if runF != nil {
				return runF(opts)
			}
			return viewRun(opts)
		},
	}

	cmd.Flags().BoolVarP(&opts.WebMode, "web", "w", false, "Open an issue in the browser")
	cmd.Flags().BoolVarP(&opts.Comments, "comments", "c", false, "View issue comments")
	cmdutil.AddJSONFlags(cmd, &opts.Exporter, api.IssueFields)

	return cmd
}

var defaultFields = []string{
	"number", "url", "state", "createdAt", "title", "body", "author", "milestone",
	"assignees", "labels", "projectCards", "reactionGroups", "lastComment",
}

func viewRun(opts *ViewOptions) error {
	httpClient, err := opts.HttpClient()
	if err != nil {
		return err
	}

<<<<<<< HEAD
	baseRepo, err := opts.BaseRepo()
	if err != nil {
		return err
	}

	if opts.UseFrecency {
		opts.IO.StartProgressIndicator()
		issues, err := opts.Frecency.GetFrecent(baseRepo, false)
		opts.IO.StopProgressIndicator()
		if err != nil {
			return err
		}

		selected, err := issueShared.SelectIssueNumber(issues)
		if err != nil {
			return err
		}
		opts.SelectorArg = selected
	}

	loadComments := opts.Comments
	if !loadComments && opts.Exporter != nil {
		fields := set.NewStringSet()
		fields.AddValues(opts.Exporter.Fields())
		loadComments = fields.Contains("comments")
=======
	lookupFields := set.NewStringSet()
	if opts.Exporter != nil {
		lookupFields.AddValues(opts.Exporter.Fields())
	} else if opts.WebMode {
		lookupFields.Add("url")
	} else {
		lookupFields.AddValues(defaultFields)
	}
	if opts.Comments {
		lookupFields.Add("comments")
		lookupFields.Remove("lastComment")
>>>>>>> c509a3d4
	}

	opts.IO.StartProgressIndicator()
	issue, err := findIssue(httpClient, opts.BaseRepo, opts.SelectorArg, lookupFields.ToSlice())
	opts.IO.StopProgressIndicator()
	if err != nil {
		var loadErr *issueShared.PartialLoadError
		if opts.Exporter == nil && errors.As(err, &loadErr) {
			fmt.Fprintf(opts.IO.ErrOut, "warning: %s\n", loadErr.Error())
		} else {
			return err
		}
	}

	if opts.UseFrecency {
		if err = opts.Frecency.UpdateIssue(baseRepo, issue, opts.Now()); err != nil {
			return err
		}
	}

	if opts.WebMode {
		openURL := issue.URL
		if opts.IO.IsStdoutTTY() {
			fmt.Fprintf(opts.IO.ErrOut, "Opening %s in your browser.\n", utils.DisplayURL(openURL))
		}
		return opts.Browser.Browse(openURL)
	}

	opts.IO.DetectTerminalTheme()
	if err := opts.IO.StartPager(); err != nil {
		fmt.Fprintf(opts.IO.ErrOut, "error starting pager: %v\n", err)
	}
	defer opts.IO.StopPager()

	if opts.Exporter != nil {
		return opts.Exporter.Write(opts.IO, issue)
	}

	if opts.IO.IsStdoutTTY() {
		return printHumanIssuePreview(opts, issue)
	}

	if opts.Comments {
		fmt.Fprint(opts.IO.Out, prShared.RawCommentList(issue.Comments, api.PullRequestReviews{}))
		return nil
	}

	return printRawIssuePreview(opts.IO.Out, issue)
}

func findIssue(client *http.Client, baseRepoFn func() (ghrepo.Interface, error), selector string, fields []string) (*api.Issue, error) {
	fieldSet := set.NewStringSet()
	fieldSet.AddValues(fields)
	fieldSet.Add("id")

	issue, repo, err := issueShared.IssueFromArgWithFields(client, baseRepoFn, selector, fieldSet.ToSlice())
	if err != nil {
		return issue, err
	}

	if fieldSet.Contains("comments") {
		err = preloadIssueComments(client, repo, issue)
	}
	return issue, err
}

func printRawIssuePreview(out io.Writer, issue *api.Issue) error {
	assignees := issueAssigneeList(*issue)
	labels := issueLabelList(issue, nil)
	projects := issueProjectList(*issue)

	// Print empty strings for empty values so the number of metadata lines is consistent when
	// processing many issues with head and grep.
	fmt.Fprintf(out, "title:\t%s\n", issue.Title)
	fmt.Fprintf(out, "state:\t%s\n", issue.State)
	fmt.Fprintf(out, "author:\t%s\n", issue.Author.Login)
	fmt.Fprintf(out, "labels:\t%s\n", labels)
	fmt.Fprintf(out, "comments:\t%d\n", issue.Comments.TotalCount)
	fmt.Fprintf(out, "assignees:\t%s\n", assignees)
	fmt.Fprintf(out, "projects:\t%s\n", projects)
	var milestoneTitle string
	if issue.Milestone != nil {
		milestoneTitle = issue.Milestone.Title
	}
	fmt.Fprintf(out, "milestone:\t%s\n", milestoneTitle)
	fmt.Fprintf(out, "number:\t%d\n", issue.Number)
	fmt.Fprintln(out, "--")
	fmt.Fprintln(out, issue.Body)
	return nil
}

func printHumanIssuePreview(opts *ViewOptions, issue *api.Issue) error {
	out := opts.IO.Out
	now := opts.Now()
	ago := now.Sub(issue.CreatedAt)
	cs := opts.IO.ColorScheme()

	// Header (Title and State)
	fmt.Fprintf(out, "%s #%d\n", cs.Bold(issue.Title), issue.Number)
	fmt.Fprintf(out,
		"%s • %s opened %s • %s\n",
		issueStateTitleWithColor(cs, issue.State),
		issue.Author.Login,
		utils.FuzzyAgo(ago),
		utils.Pluralize(issue.Comments.TotalCount, "comment"),
	)

	// Reactions
	if reactions := prShared.ReactionGroupList(issue.ReactionGroups); reactions != "" {
		fmt.Fprint(out, reactions)
		fmt.Fprintln(out)
	}

	// Metadata
	if assignees := issueAssigneeList(*issue); assignees != "" {
		fmt.Fprint(out, cs.Bold("Assignees: "))
		fmt.Fprintln(out, assignees)
	}
	if labels := issueLabelList(issue, cs); labels != "" {
		fmt.Fprint(out, cs.Bold("Labels: "))
		fmt.Fprintln(out, labels)
	}
	if projects := issueProjectList(*issue); projects != "" {
		fmt.Fprint(out, cs.Bold("Projects: "))
		fmt.Fprintln(out, projects)
	}
	if issue.Milestone != nil {
		fmt.Fprint(out, cs.Bold("Milestone: "))
		fmt.Fprintln(out, issue.Milestone.Title)
	}

	// Body
	var md string
	var err error
	if issue.Body == "" {
		md = fmt.Sprintf("\n  %s\n\n", cs.Gray("No description provided"))
	} else {
		style := markdown.GetStyle(opts.IO.TerminalTheme())
		md, err = markdown.Render(issue.Body, style)
		if err != nil {
			return err
		}
	}
	fmt.Fprintf(out, "\n%s\n", md)

	// Comments
	if issue.Comments.TotalCount > 0 {
		preview := !opts.Comments
		comments, err := prShared.CommentList(opts.IO, issue.Comments, api.PullRequestReviews{}, preview)
		if err != nil {
			return err
		}
		fmt.Fprint(out, comments)
	}

	// Footer
	fmt.Fprintf(out, cs.Gray("View this issue on GitHub: %s\n"), issue.URL)

	return nil
}

func issueStateTitleWithColor(cs *iostreams.ColorScheme, state string) string {
	colorFunc := cs.ColorFromString(prShared.ColorForState(state))
	return colorFunc(strings.Title(strings.ToLower(state)))
}

func issueAssigneeList(issue api.Issue) string {
	if len(issue.Assignees.Nodes) == 0 {
		return ""
	}

	AssigneeNames := make([]string, 0, len(issue.Assignees.Nodes))
	for _, assignee := range issue.Assignees.Nodes {
		AssigneeNames = append(AssigneeNames, assignee.Login)
	}

	list := strings.Join(AssigneeNames, ", ")
	if issue.Assignees.TotalCount > len(issue.Assignees.Nodes) {
		list += ", …"
	}
	return list
}

func issueProjectList(issue api.Issue) string {
	if len(issue.ProjectCards.Nodes) == 0 {
		return ""
	}

	projectNames := make([]string, 0, len(issue.ProjectCards.Nodes))
	for _, project := range issue.ProjectCards.Nodes {
		colName := project.Column.Name
		if colName == "" {
			colName = "Awaiting triage"
		}
		projectNames = append(projectNames, fmt.Sprintf("%s (%s)", project.Project.Name, colName))
	}

	list := strings.Join(projectNames, ", ")
	if issue.ProjectCards.TotalCount > len(issue.ProjectCards.Nodes) {
		list += ", …"
	}
	return list
}

func issueLabelList(issue *api.Issue, cs *iostreams.ColorScheme) string {
	if len(issue.Labels.Nodes) == 0 {
		return ""
	}

	labelNames := make([]string, len(issue.Labels.Nodes))
	for i, label := range issue.Labels.Nodes {
		if cs == nil {
			labelNames[i] = label.Name
		} else {
			labelNames[i] = cs.HexToRGB(label.Color, label.Name)
		}
	}

	return strings.Join(labelNames, ", ")
}<|MERGE_RESOLUTION|>--- conflicted
+++ resolved
@@ -97,7 +97,6 @@
 		return err
 	}
 
-<<<<<<< HEAD
 	baseRepo, err := opts.BaseRepo()
 	if err != nil {
 		return err
@@ -118,12 +117,6 @@
 		opts.SelectorArg = selected
 	}
 
-	loadComments := opts.Comments
-	if !loadComments && opts.Exporter != nil {
-		fields := set.NewStringSet()
-		fields.AddValues(opts.Exporter.Fields())
-		loadComments = fields.Contains("comments")
-=======
 	lookupFields := set.NewStringSet()
 	if opts.Exporter != nil {
 		lookupFields.AddValues(opts.Exporter.Fields())
@@ -135,7 +128,6 @@
 	if opts.Comments {
 		lookupFields.Add("comments")
 		lookupFields.Remove("lastComment")
->>>>>>> c509a3d4
 	}
 
 	opts.IO.StartProgressIndicator()
