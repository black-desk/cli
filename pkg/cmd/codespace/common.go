package codespace

// This file defines functions common to the entire codespace command set.

import (
	"context"
	"errors"
	"fmt"
	"io"
	"os"
	"sort"
	"strings"

	"github.com/AlecAivazis/survey/v2"
	"github.com/AlecAivazis/survey/v2/terminal"
	"github.com/cli/cli/v2/internal/codespaces/api"
	"github.com/cli/cli/v2/internal/codespaces/codespace"
	"github.com/cli/cli/v2/pkg/cmd/codespace/output"
	"github.com/spf13/cobra"
	"golang.org/x/term"
)

type App struct {
	apiClient apiClient
	logger    *output.Logger
}

func NewApp(logger *output.Logger, apiClient apiClient) *App {
	return &App{
		apiClient: apiClient,
		logger:    logger,
	}
}

//go:generate moq -fmt goimports -rm -skip-ensure -out mock_api.go . apiClient
type apiClient interface {
	GetUser(ctx context.Context) (*api.User, error)
<<<<<<< HEAD
	GetCodespaceToken(ctx context.Context, user, name string) (string, error)
	GetCodespace(ctx context.Context, token, user, name string) (*codespace.Codespace, error)
	ListCodespaces(ctx context.Context) ([]*codespace.Codespace, error)
=======
	GetCodespace(ctx context.Context, name string, includeConnection bool) (*api.Codespace, error)
	ListCodespaces(ctx context.Context) ([]*api.Codespace, error)
>>>>>>> 52e16dfe
	DeleteCodespace(ctx context.Context, name string) error
	StartCodespace(ctx context.Context, name string) error
	CreateCodespace(ctx context.Context, params *api.CreateCodespaceParams) (*codespace.Codespace, error)
	GetRepository(ctx context.Context, nwo string) (*api.Repository, error)
	AuthorizedKeys(ctx context.Context, user string) ([]byte, error)
	GetCodespaceRegionLocation(ctx context.Context) (string, error)
	GetCodespacesMachines(ctx context.Context, repoID int, branch, location string) ([]*api.Machine, error)
	GetCodespaceRepositoryContents(ctx context.Context, codespace *codespace.Codespace, path string) ([]byte, error)
}

var errNoCodespaces = errors.New("you have no codespaces")

func chooseCodespace(ctx context.Context, apiClient apiClient) (*codespace.Codespace, error) {
	codespaces, err := apiClient.ListCodespaces(ctx)
	if err != nil {
		return nil, fmt.Errorf("error getting codespaces: %w", err)
	}
	return chooseCodespaceFromList(ctx, codespaces)
}

// chooseCodespaceFromList returns the selected codespace from the list,
// or an error if there are no codespaces.
func chooseCodespaceFromList(ctx context.Context, codespaces []*codespace.Codespace) (*codespace.Codespace, error) {
	if len(codespaces) == 0 {
		return nil, errNoCodespaces
	}

	sort.Slice(codespaces, func(i, j int) bool {
		return codespaces[i].CreatedAt > codespaces[j].CreatedAt
	})

	type codespaceWithIndex struct {
		cs  *codespace.Codespace
		idx int
	}

	namesWithConflict := make(map[string]bool)
	codespacesByName := make(map[string]codespaceWithIndex)
	codespacesNames := make([]string, 0, len(codespaces))
	for _, cs := range codespaces {
		csName := cs.DisplayName(false, false)
		displayNameWithGitStatus := cs.DisplayName(false, true)

		_, hasExistingConflict := namesWithConflict[csName]
		if seenCodespace, ok := codespacesByName[csName]; ok || hasExistingConflict {
			// There is an existing codespace on the repo and branch.
			// We need to disambiguate by adding the codespace name
			// to the existing entry and the one we are processing now.
			if !hasExistingConflict {
				fullDisplayName := seenCodespace.cs.DisplayName(true, false)
				fullDisplayNameWithGitStatus := seenCodespace.cs.DisplayName(true, true)

				codespacesByName[fullDisplayName] = codespaceWithIndex{seenCodespace.cs, seenCodespace.idx}
				codespacesNames[seenCodespace.idx] = fullDisplayNameWithGitStatus
				delete(codespacesByName, csName) // delete the existing map entry with old name

				// All other codespaces with the same name should update
				// to their specific name, this tracks conflicting names going forward
				namesWithConflict[csName] = true
			}

			// update this codespace names to include the name to disambiguate
			csName = cs.DisplayName(true, false)
			displayNameWithGitStatus = cs.DisplayName(true, true)
		}

		codespacesByName[csName] = codespaceWithIndex{cs, len(codespacesNames)}
		codespacesNames = append(codespacesNames, displayNameWithGitStatus)
	}

	csSurvey := []*survey.Question{
		{
			Name: "codespace",
			Prompt: &survey.Select{
				Message: "Choose codespace:",
				Options: codespacesNames,
				Default: codespacesNames[0],
			},
			Validate: survey.Required,
		},
	}

	var answers struct {
		Codespace string
	}
	if err := ask(csSurvey, &answers); err != nil {
		return nil, fmt.Errorf("error getting answers: %w", err)
	}

	// Codespaces are indexed without the git status included as compared
	// to how it is displayed in the prompt, so the git status symbol needs
	// cleaning up in case it is included.
	selectedCodespace := strings.Replace(answers.Codespace, codespace.GitStatusDirty, "", -1)
	codespace := codespacesByName[selectedCodespace].cs
	return codespace, nil
}

// getOrChooseCodespace prompts the user to choose a codespace if the codespaceName is empty.
<<<<<<< HEAD
// It then fetches the codespace token and the codespace record.
func getOrChooseCodespace(ctx context.Context, apiClient apiClient, user *api.User, codespaceName string) (codespace *codespace.Codespace, token string, err error) {
=======
// It then fetches the codespace record with full connection details.
func getOrChooseCodespace(ctx context.Context, apiClient apiClient, codespaceName string) (codespace *api.Codespace, err error) {
>>>>>>> 52e16dfe
	if codespaceName == "" {
		codespace, err = chooseCodespace(ctx, apiClient)
		if err != nil {
			if err == errNoCodespaces {
				return nil, err
			}
			return nil, fmt.Errorf("choosing codespace: %w", err)
		}
	} else {
		codespace, err = apiClient.GetCodespace(ctx, codespaceName, true)
		if err != nil {
			return nil, fmt.Errorf("getting full codespace details: %w", err)
		}
	}

	return codespace, nil
}

func safeClose(closer io.Closer, err *error) {
	if closeErr := closer.Close(); *err == nil {
		*err = closeErr
	}
}

// hasTTY indicates whether the process connected to a terminal.
// It is not portable to assume stdin/stdout are fds 0 and 1.
var hasTTY = term.IsTerminal(int(os.Stdin.Fd())) && term.IsTerminal(int(os.Stdout.Fd()))

// ask asks survey questions on the terminal, using standard options.
// It fails unless hasTTY, but ideally callers should avoid calling it in that case.
func ask(qs []*survey.Question, response interface{}) error {
	if !hasTTY {
		return fmt.Errorf("no terminal")
	}
	err := survey.Ask(qs, response, survey.WithShowCursor(true))
	// The survey package temporarily clears the terminal's ISIG mode bit
	// (see tcsetattr(3)) so the QUIT button (Ctrl-C) is reported as
	// ASCII \x03 (ETX) instead of delivering SIGINT to the application.
	// So we have to serve ourselves the SIGINT.
	//
	// https://github.com/AlecAivazis/survey/#why-isnt-ctrl-c-working
	if err == terminal.InterruptErr {
		self, _ := os.FindProcess(os.Getpid())
		_ = self.Signal(os.Interrupt) // assumes POSIX

		// Suspend the goroutine, to avoid a race between
		// return from main and async delivery of INT signal.
		select {}
	}
	return err
}

// checkAuthorizedKeys reports an error if the user has not registered any SSH keys;
// see https://github.com/cli/cli/v2/issues/166#issuecomment-921769703.
// The check is not required for security but it improves the error message.
func checkAuthorizedKeys(ctx context.Context, client apiClient, user string) error {
	keys, err := client.AuthorizedKeys(ctx, user)
	if err != nil {
		return fmt.Errorf("failed to read GitHub-authorized SSH keys for %s: %w", user, err)
	}
	if len(keys) == 0 {
		return fmt.Errorf("user %s has no GitHub-authorized SSH keys", user)
	}
	return nil // success
}

var ErrTooManyArgs = errors.New("the command accepts no arguments")

func noArgsConstraint(cmd *cobra.Command, args []string) error {
	if len(args) > 0 {
		return ErrTooManyArgs
	}
	return nil
}<|MERGE_RESOLUTION|>--- conflicted
+++ resolved
@@ -35,14 +35,8 @@
 //go:generate moq -fmt goimports -rm -skip-ensure -out mock_api.go . apiClient
 type apiClient interface {
 	GetUser(ctx context.Context) (*api.User, error)
-<<<<<<< HEAD
-	GetCodespaceToken(ctx context.Context, user, name string) (string, error)
-	GetCodespace(ctx context.Context, token, user, name string) (*codespace.Codespace, error)
+	GetCodespace(ctx context.Context, name string, includeConnection bool) (*codespace.Codespace, error)
 	ListCodespaces(ctx context.Context) ([]*codespace.Codespace, error)
-=======
-	GetCodespace(ctx context.Context, name string, includeConnection bool) (*api.Codespace, error)
-	ListCodespaces(ctx context.Context) ([]*api.Codespace, error)
->>>>>>> 52e16dfe
 	DeleteCodespace(ctx context.Context, name string) error
 	StartCodespace(ctx context.Context, name string) error
 	CreateCodespace(ctx context.Context, params *api.CreateCodespaceParams) (*codespace.Codespace, error)
@@ -141,15 +135,10 @@
 }
 
 // getOrChooseCodespace prompts the user to choose a codespace if the codespaceName is empty.
-<<<<<<< HEAD
-// It then fetches the codespace token and the codespace record.
-func getOrChooseCodespace(ctx context.Context, apiClient apiClient, user *api.User, codespaceName string) (codespace *codespace.Codespace, token string, err error) {
-=======
 // It then fetches the codespace record with full connection details.
-func getOrChooseCodespace(ctx context.Context, apiClient apiClient, codespaceName string) (codespace *api.Codespace, err error) {
->>>>>>> 52e16dfe
+func getOrChooseCodespace(ctx context.Context, apiClient apiClient, codespaceName string) (cs *codespace.Codespace, err error) {
 	if codespaceName == "" {
-		codespace, err = chooseCodespace(ctx, apiClient)
+		cs, err = chooseCodespace(ctx, apiClient)
 		if err != nil {
 			if err == errNoCodespaces {
 				return nil, err
@@ -157,13 +146,13 @@
 			return nil, fmt.Errorf("choosing codespace: %w", err)
 		}
 	} else {
-		codespace, err = apiClient.GetCodespace(ctx, codespaceName, true)
+		cs, err = apiClient.GetCodespace(ctx, codespaceName, true)
 		if err != nil {
 			return nil, fmt.Errorf("getting full codespace details: %w", err)
 		}
 	}
 
-	return codespace, nil
+	return cs, nil
 }
 
 func safeClose(closer io.Closer, err *error) {
