package codespaces

import (
	"context"
	"errors"
	"fmt"
	"time"

	"github.com/cli/cli/v2/internal/codespaces/api"
	"github.com/cli/cli/v2/pkg/liveshare"
)

type logger interface {
	Print(v ...interface{}) (int, error)
	Println(v ...interface{}) (int, error)
}

// TODO(josebalius): clean this up once we standardrize
// logging for codespaces
type liveshareLogger interface {
	Println(v ...interface{})
	Printf(f string, v ...interface{})
}

func connectionReady(codespace *api.Codespace) bool {
	return codespace.Connection.SessionID != "" &&
		codespace.Connection.SessionToken != "" &&
		codespace.Connection.RelayEndpoint != "" &&
		codespace.Connection.RelaySAS != "" &&
		codespace.Environment.State == api.CodespaceEnvironmentStateAvailable
}

type apiClient interface {
	GetCodespace(ctx context.Context, name string, includeConnection bool) (*api.Codespace, error)
	StartCodespace(ctx context.Context, name string) error
}

// ConnectToLiveshare waits for a Codespace to become running,
// and connects to it using a Live Share session.
func ConnectToLiveshare(ctx context.Context, log logger, sessionLogger liveshareLogger, apiClient apiClient, codespace *api.Codespace) (*liveshare.Session, error) {
	var startedCodespace bool
	if codespace.Environment.State != api.CodespaceEnvironmentStateAvailable {
		startedCodespace = true
		log.Print("Starting your codespace...")
		if err := apiClient.StartCodespace(ctx, codespace.Name); err != nil {
			return nil, fmt.Errorf("error starting codespace: %w", err)
		}
	}

	for retries := 0; !connectionReady(codespace); retries++ {
		if retries > 1 {
			if retries%2 == 0 {
				log.Print(".")
			}

			time.Sleep(1 * time.Second)
		}

		if retries == 30 {
			return nil, errors.New("timed out while waiting for the codespace to start")
		}

		var err error
		codespace, err = apiClient.GetCodespace(ctx, codespace.Name, true)
		if err != nil {
			return nil, fmt.Errorf("error getting codespace: %w", err)
		}
	}

	if startedCodespace {
		fmt.Print("\n")
	}

	log.Println("Connecting to your codespace...")

	return liveshare.Connect(ctx, liveshare.Options{
<<<<<<< HEAD
		ClientName:     "gh",
		SessionID:      codespace.Environment.Connection.SessionID,
		SessionToken:   codespace.Environment.Connection.SessionToken,
		RelaySAS:       codespace.Environment.Connection.RelaySAS,
		RelayEndpoint:  codespace.Environment.Connection.RelayEndpoint,
		HostPublicKeys: codespace.Environment.Connection.HostPublicKeys,
		Logger:         sessionLogger,
=======
		SessionID:      codespace.Connection.SessionID,
		SessionToken:   codespace.Connection.SessionToken,
		RelaySAS:       codespace.Connection.RelaySAS,
		RelayEndpoint:  codespace.Connection.RelayEndpoint,
		HostPublicKeys: codespace.Connection.HostPublicKeys,
>>>>>>> 675ee316
	})
}<|MERGE_RESOLUTION|>--- conflicted
+++ resolved
@@ -74,20 +74,12 @@
 	log.Println("Connecting to your codespace...")
 
 	return liveshare.Connect(ctx, liveshare.Options{
-<<<<<<< HEAD
 		ClientName:     "gh",
-		SessionID:      codespace.Environment.Connection.SessionID,
-		SessionToken:   codespace.Environment.Connection.SessionToken,
-		RelaySAS:       codespace.Environment.Connection.RelaySAS,
-		RelayEndpoint:  codespace.Environment.Connection.RelayEndpoint,
-		HostPublicKeys: codespace.Environment.Connection.HostPublicKeys,
-		Logger:         sessionLogger,
-=======
 		SessionID:      codespace.Connection.SessionID,
 		SessionToken:   codespace.Connection.SessionToken,
 		RelaySAS:       codespace.Connection.RelaySAS,
 		RelayEndpoint:  codespace.Connection.RelayEndpoint,
 		HostPublicKeys: codespace.Connection.HostPublicKeys,
->>>>>>> 675ee316
+		Logger:         sessionLogger,
 	})
 }