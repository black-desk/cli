package command

import (
	"bytes"
	"encoding/json"
	"io/ioutil"
	"strings"
	"testing"

	"github.com/cli/cli/context"
	"github.com/cli/cli/git"
	"github.com/cli/cli/pkg/httpmock"
	"github.com/cli/cli/test"
)

func TestPRCreate(t *testing.T) {
	initBlankContext("", "OWNER/REPO", "feature")
	http := initFakeHTTP()
	http.StubRepoResponse("OWNER", "REPO")
	http.StubResponse(200, bytes.NewBufferString(`
	{ "data": { "repository": { "forks": { "nodes": [
	] } } } }
	`))
	http.StubResponse(200, bytes.NewBufferString(`
		{ "data": { "repository": { "pullRequests": { "nodes" : [
		] } } } }
	`))
	http.StubResponse(200, bytes.NewBufferString(`
		{ "data": { "createPullRequest": { "pullRequest": {
			"URL": "https://github.com/OWNER/REPO/pull/12"
		} } } }
	`))

	cs, cmdTeardown := test.InitCmdStubber()
	defer cmdTeardown()

	cs.Stub("")                                         // git config --get-regexp (determineTrackingBranch)
	cs.Stub("")                                         // git show-ref --verify   (determineTrackingBranch)
	cs.Stub("")                                         // git status
	cs.Stub("1234567890,commit 0\n2345678901,commit 1") // git log
	cs.Stub("")                                         // git push

	output, err := RunCommand(`pr create -t "my title" -b "my body"`)
	eq(t, err, nil)

	bodyBytes, _ := ioutil.ReadAll(http.Requests[3].Body)
	reqBody := struct {
		Variables struct {
			Input struct {
				RepositoryID string
				Title        string
				Body         string
				BaseRefName  string
				HeadRefName  string
			}
		}
	}{}
	_ = json.Unmarshal(bodyBytes, &reqBody)

	eq(t, reqBody.Variables.Input.RepositoryID, "REPOID")
	eq(t, reqBody.Variables.Input.Title, "my title")
	eq(t, reqBody.Variables.Input.Body, "my body")
	eq(t, reqBody.Variables.Input.BaseRefName, "master")
	eq(t, reqBody.Variables.Input.HeadRefName, "feature")

	eq(t, output.String(), "https://github.com/OWNER/REPO/pull/12\n")
}

func TestPRCreate_metadata(t *testing.T) {
	initBlankContext("", "OWNER/REPO", "feature")
	http := initFakeHTTP()
	defer http.Verify(t)

	http.Register(
		httpmock.GraphQL(`\bviewerPermission\b`),
		httpmock.StringResponse(httpmock.RepoNetworkStubResponse("OWNER", "REPO", "master", "WRITE")))
	http.Register(
		httpmock.GraphQL(`\bforks\(`),
		httpmock.StringResponse(`
		{ "data": { "repository": { "forks": { "nodes": [
		] } } } }
		`))
	http.Register(
		httpmock.GraphQL(`\bpullRequests\(`),
		httpmock.StringResponse(`
		{ "data": { "repository": { "pullRequests": { "nodes": [
		] } } } }
		`))
	http.Register(
		httpmock.GraphQL(`\bteam\(`),
		httpmock.StringResponse(`
		{ "data": {
			"u000": { "login": "MonaLisa", "id": "MONAID" },
			"u001": { "login": "hubot", "id": "HUBOTID" },
			"repository": {
				"l000": { "name": "bug", "id": "BUGID" },
				"l001": { "name": "TODO", "id": "TODOID" }
			},
			"organization": {
				"t000": { "slug": "core", "id": "COREID" },
				"t001": { "slug": "robots", "id": "ROBOTID" }
			}
		} }
		`))
	http.Register(
		httpmock.GraphQL(`\bmilestones\(`),
		httpmock.StringResponse(`
		{ "data": { "repository": { "milestones": {
			"nodes": [
				{ "title": "GA", "id": "GAID" },
				{ "title": "Big One.oh", "id": "BIGONEID" }
			],
			"pageInfo": { "hasNextPage": false }
		} } } }
		`))
	http.Register(
		httpmock.GraphQL(`\brepository\(.+\bprojects\(`),
		httpmock.StringResponse(`
		{ "data": { "repository": { "projects": {
			"nodes": [
				{ "name": "Cleanup", "id": "CLEANUPID" },
				{ "name": "Roadmap", "id": "ROADMAPID" }
			],
			"pageInfo": { "hasNextPage": false }
		} } } }
		`))
	http.Register(
		httpmock.GraphQL(`\borganization\(.+\bprojects\(`),
		httpmock.StringResponse(`
		{ "data": { "organization": { "projects": {
			"nodes": [],
			"pageInfo": { "hasNextPage": false }
		} } } }
		`))
	http.Register(
		httpmock.GraphQL(`\bcreatePullRequest\(`),
		httpmock.GraphQLMutation(`
		{ "data": { "createPullRequest": { "pullRequest": {
			"id": "NEWPULLID",
			"URL": "https://github.com/OWNER/REPO/pull/12"
		} } } }
	`, func(inputs map[string]interface{}) {
			eq(t, inputs["title"], "TITLE")
			eq(t, inputs["body"], "BODY")
			if v, ok := inputs["assigneeIds"]; ok {
				t.Errorf("did not expect assigneeIds: %v", v)
			}
			if v, ok := inputs["userIds"]; ok {
				t.Errorf("did not expect userIds: %v", v)
			}
		}))
	http.Register(
		httpmock.GraphQL(`\bupdatePullRequest\(`),
		httpmock.GraphQLMutation(`
		{ "data": { "updatePullRequest": {
			"clientMutationId": ""
		} } }
	`, func(inputs map[string]interface{}) {
			eq(t, inputs["pullRequestId"], "NEWPULLID")
			eq(t, inputs["assigneeIds"], []interface{}{"MONAID"})
			eq(t, inputs["labelIds"], []interface{}{"BUGID", "TODOID"})
			eq(t, inputs["projectIds"], []interface{}{"ROADMAPID"})
			eq(t, inputs["milestoneId"], "BIGONEID")
		}))
	http.Register(
		httpmock.GraphQL(`\brequestReviews\(`),
		httpmock.GraphQLMutation(`
		{ "data": { "requestReviews": {
			"clientMutationId": ""
		} } }
	`, func(inputs map[string]interface{}) {
			eq(t, inputs["pullRequestId"], "NEWPULLID")
<<<<<<< HEAD
			eq(t, inputs["userIds"], []interface{}{"HUBOTID", "MONAID"})
			eq(t, inputs["teamIds"], []interface{}{"COREID", "ROBOTID"})
=======
			eq(t, inputs["userIds"], []interface{}{"HUBOTID"})
			eq(t, inputs["teamIds"], []interface{}{"COREID"})
			eq(t, inputs["union"], true)
>>>>>>> 3552bca5
		}))

	cs, cmdTeardown := test.InitCmdStubber()
	defer cmdTeardown()

	cs.Stub("")                                         // git config --get-regexp (determineTrackingBranch)
	cs.Stub("")                                         // git show-ref --verify   (determineTrackingBranch)
	cs.Stub("")                                         // git status
	cs.Stub("1234567890,commit 0\n2345678901,commit 1") // git log
	cs.Stub("")                                         // git push

	output, err := RunCommand(`pr create -t TITLE -b BODY -a monalisa -l bug -l todo -p roadmap -m 'big one.oh' -r hubot -r monalisa -r /core -r /robots`)
	eq(t, err, nil)

	eq(t, output.String(), "https://github.com/OWNER/REPO/pull/12\n")
}

func TestPRCreate_withForking(t *testing.T) {
	initBlankContext("", "OWNER/REPO", "feature")
	http := initFakeHTTP()
	http.StubRepoResponseWithPermission("OWNER", "REPO", "READ")
	http.StubResponse(200, bytes.NewBufferString(`
		{ "data": { "repository": { "forks": { "nodes": [
		] } } } }
	`))
	http.StubResponse(200, bytes.NewBufferString(`
		{ "data": { "repository": { "pullRequests": { "nodes" : [
		] } } } }
	`))
	http.StubResponse(200, bytes.NewBufferString(`
		{ "node_id": "NODEID",
		"name": "REPO",
		"owner": {"login": "myself"},
		"clone_url": "http://example.com",
		"created_at": "2008-02-25T20:21:40Z"
		}
	`))
	http.StubResponse(200, bytes.NewBufferString(`
		{ "data": { "createPullRequest": { "pullRequest": {
			"URL": "https://github.com/OWNER/REPO/pull/12"
		} } } }
	`))

	cs, cmdTeardown := test.InitCmdStubber()
	defer cmdTeardown()

	cs.Stub("")                                         // git config --get-regexp (determineTrackingBranch)
	cs.Stub("")                                         // git show-ref --verify   (determineTrackingBranch)
	cs.Stub("")                                         // git status
	cs.Stub("1234567890,commit 0\n2345678901,commit 1") // git log
	cs.Stub("")                                         // git remote add
	cs.Stub("")                                         // git push

	output, err := RunCommand(`pr create -t title -b body`)
	eq(t, err, nil)

	eq(t, http.Requests[3].URL.Path, "/repos/OWNER/REPO/forks")
	eq(t, output.String(), "https://github.com/OWNER/REPO/pull/12\n")
}

func TestPRCreate_alreadyExists(t *testing.T) {
	initBlankContext("", "OWNER/REPO", "feature")
	http := initFakeHTTP()
	http.StubRepoResponse("OWNER", "REPO")
	http.StubResponse(200, bytes.NewBufferString(`
	{ "data": { "repository": { "forks": { "nodes": [
	] } } } }
	`))
	http.StubResponse(200, bytes.NewBufferString(`
		{ "data": { "repository": { "pullRequests": { "nodes": [
			{ "url": "https://github.com/OWNER/REPO/pull/123",
			  "headRefName": "feature",
				"baseRefName": "master" }
		] } } } }
	`))

	cs, cmdTeardown := test.InitCmdStubber()
	defer cmdTeardown()

	cs.Stub("")                                         // git config --get-regexp (determineTrackingBranch)
	cs.Stub("")                                         // git show-ref --verify   (determineTrackingBranch)
	cs.Stub("")                                         // git status
	cs.Stub("1234567890,commit 0\n2345678901,commit 1") // git log

	_, err := RunCommand(`pr create`)
	if err == nil {
		t.Fatal("error expected, got nil")
	}
	if err.Error() != "a pull request for branch \"feature\" into branch \"master\" already exists:\nhttps://github.com/OWNER/REPO/pull/123" {
		t.Errorf("got error %q", err)
	}
}

func TestPRCreate_alreadyExistsDifferentBase(t *testing.T) {
	initBlankContext("", "OWNER/REPO", "feature")
	http := initFakeHTTP()
	http.StubRepoResponse("OWNER", "REPO")
	http.StubResponse(200, bytes.NewBufferString(`
	{ "data": { "repository": { "forks": { "nodes": [
	] } } } }
	`))
	http.StubResponse(200, bytes.NewBufferString(`
		{ "data": { "repository": { "pullRequests": { "nodes": [
			{ "url": "https://github.com/OWNER/REPO/pull/123",
			  "headRefName": "feature",
				"baseRefName": "master" }
		] } } } }
	`))
	http.StubResponse(200, bytes.NewBufferString("{}"))

	cs, cmdTeardown := test.InitCmdStubber()
	defer cmdTeardown()

	cs.Stub("")                                         // git config --get-regexp (determineTrackingBranch)
	cs.Stub("")                                         // git show-ref --verify   (determineTrackingBranch)
	cs.Stub("")                                         // git status
	cs.Stub("1234567890,commit 0\n2345678901,commit 1") // git log
	cs.Stub("")                                         // git rev-parse

	_, err := RunCommand(`pr create -BanotherBase -t"cool" -b"nah"`)
	if err != nil {
		t.Errorf("got unexpected error %q", err)
	}
}

func TestPRCreate_web(t *testing.T) {
	initBlankContext("", "OWNER/REPO", "feature")
	http := initFakeHTTP()
	http.StubRepoResponse("OWNER", "REPO")
	http.StubResponse(200, bytes.NewBufferString(`
	{ "data": { "repository": { "forks": { "nodes": [
	] } } } }
	`))

	cs, cmdTeardown := test.InitCmdStubber()
	defer cmdTeardown()

	cs.Stub("")                                         // git config --get-regexp (determineTrackingBranch)
	cs.Stub("")                                         // git show-ref --verify   (determineTrackingBranch)
	cs.Stub("")                                         // git status
	cs.Stub("1234567890,commit 0\n2345678901,commit 1") // git log
	cs.Stub("")                                         // git push
	cs.Stub("")                                         // browser

	output, err := RunCommand(`pr create --web`)
	eq(t, err, nil)

	eq(t, output.String(), "")
	eq(t, output.Stderr(), "Opening github.com/OWNER/REPO/compare/master...feature in your browser.\n")

	eq(t, len(cs.Calls), 6)
	eq(t, strings.Join(cs.Calls[4].Args, " "), "git push --set-upstream origin HEAD:feature")
	browserCall := cs.Calls[5].Args
	eq(t, browserCall[len(browserCall)-1], "https://github.com/OWNER/REPO/compare/master...feature?expand=1")
}

func TestPRCreate_ReportsUncommittedChanges(t *testing.T) {
	initBlankContext("", "OWNER/REPO", "feature")
	http := initFakeHTTP()

	http.StubRepoResponse("OWNER", "REPO")
	http.StubResponse(200, bytes.NewBufferString(`
	{ "data": { "repository": { "forks": { "nodes": [
	] } } } }
	`))
	http.StubResponse(200, bytes.NewBufferString(`
		{ "data": { "repository": { "pullRequests": { "nodes" : [
		] } } } }
	`))
	http.StubResponse(200, bytes.NewBufferString(`
		{ "data": { "createPullRequest": { "pullRequest": {
			"URL": "https://github.com/OWNER/REPO/pull/12"
		} } } }
	`))

	cs, cmdTeardown := test.InitCmdStubber()
	defer cmdTeardown()

	cs.Stub("")                                         // git config --get-regexp (determineTrackingBranch)
	cs.Stub("")                                         // git show-ref --verify   (determineTrackingBranch)
	cs.Stub(" M git/git.go")                            // git status
	cs.Stub("1234567890,commit 0\n2345678901,commit 1") // git log
	cs.Stub("")                                         // git push

	output, err := RunCommand(`pr create -t "my title" -b "my body"`)
	eq(t, err, nil)

	eq(t, output.String(), "https://github.com/OWNER/REPO/pull/12\n")
	eq(t, output.Stderr(), `Warning: 1 uncommitted change

Creating pull request for feature into master in OWNER/REPO

`)
}
func TestPRCreate_cross_repo_same_branch(t *testing.T) {
	ctx := context.NewBlank()
	ctx.SetBranch("default")
	ctx.SetRemotes(map[string]string{
		"origin": "OWNER/REPO",
		"fork":   "MYSELF/REPO",
	})
	initContext = func() context.Context {
		return ctx
	}
	http := initFakeHTTP()
	http.StubResponse(200, bytes.NewBufferString(`
		{ "data": { "repo_000": {
									"id": "REPOID0",
									"name": "REPO",
									"owner": {"login": "OWNER"},
									"defaultBranchRef": {
										"name": "default"
									},
									"viewerPermission": "READ"
								},
								"repo_001" : {
									"parent": {
										"id": "REPOID0",
										"name": "REPO",
										"owner": {"login": "OWNER"},
										"defaultBranchRef": {
											"name": "default"
										},
										"viewerPermission": "READ"
									},
									"id": "REPOID1",
									"name": "REPO",
									"owner": {"login": "MYSELF"},
									"defaultBranchRef": {
										"name": "default"
									},
									"viewerPermission": "WRITE"
		} } }
	`))
	http.StubResponse(200, bytes.NewBufferString(`
		{ "data": { "repository": { "pullRequests": { "nodes" : [
		] } } } }
	`))
	http.StubResponse(200, bytes.NewBufferString(`
		{ "data": { "createPullRequest": { "pullRequest": {
			"URL": "https://github.com/OWNER/REPO/pull/12"
		} } } }
	`))

	cs, cmdTeardown := test.InitCmdStubber()
	defer cmdTeardown()

	cs.Stub("")                                         // git config --get-regexp (determineTrackingBranch)
	cs.Stub("")                                         // git show-ref --verify   (determineTrackingBranch)
	cs.Stub("")                                         // git status
	cs.Stub("1234567890,commit 0\n2345678901,commit 1") // git log
	cs.Stub("")                                         // git push

	output, err := RunCommand(`pr create -t "cross repo" -b "same branch"`)
	eq(t, err, nil)

	bodyBytes, _ := ioutil.ReadAll(http.Requests[2].Body)
	reqBody := struct {
		Variables struct {
			Input struct {
				RepositoryID string
				Title        string
				Body         string
				BaseRefName  string
				HeadRefName  string
			}
		}
	}{}
	_ = json.Unmarshal(bodyBytes, &reqBody)

	eq(t, reqBody.Variables.Input.RepositoryID, "REPOID0")
	eq(t, reqBody.Variables.Input.Title, "cross repo")
	eq(t, reqBody.Variables.Input.Body, "same branch")
	eq(t, reqBody.Variables.Input.BaseRefName, "default")
	eq(t, reqBody.Variables.Input.HeadRefName, "MYSELF:default")

	eq(t, output.String(), "https://github.com/OWNER/REPO/pull/12\n")

	// goal: only care that gql is formatted properly
}

func TestPRCreate_survey_defaults_multicommit(t *testing.T) {
	initBlankContext("", "OWNER/REPO", "cool_bug-fixes")
	http := initFakeHTTP()
	http.StubRepoResponse("OWNER", "REPO")
	http.StubResponse(200, bytes.NewBufferString(`
	{ "data": { "repository": { "forks": { "nodes": [
	] } } } }
	`))
	http.StubResponse(200, bytes.NewBufferString(`
		{ "data": { "repository": { "pullRequests": { "nodes" : [
		] } } } }
	`))
	http.StubResponse(200, bytes.NewBufferString(`
		{ "data": { "createPullRequest": { "pullRequest": {
			"URL": "https://github.com/OWNER/REPO/pull/12"
		} } } }
	`))

	cs, cmdTeardown := test.InitCmdStubber()
	defer cmdTeardown()

	cs.Stub("")                                         // git config --get-regexp (determineTrackingBranch)
	cs.Stub("")                                         // git show-ref --verify   (determineTrackingBranch)
	cs.Stub("")                                         // git status
	cs.Stub("1234567890,commit 0\n2345678901,commit 1") // git log
	cs.Stub("")                                         // git rev-parse
	cs.Stub("")                                         // git push

	as, surveyTeardown := initAskStubber()
	defer surveyTeardown()

	as.Stub([]*QuestionStub{
		{
			Name:    "title",
			Default: true,
		},
		{
			Name:    "body",
			Default: true,
		},
	})
	as.Stub([]*QuestionStub{
		{
			Name:  "confirmation",
			Value: 0,
		},
	})

	output, err := RunCommand(`pr create`)
	eq(t, err, nil)

	bodyBytes, _ := ioutil.ReadAll(http.Requests[3].Body)
	reqBody := struct {
		Variables struct {
			Input struct {
				RepositoryID string
				Title        string
				Body         string
				BaseRefName  string
				HeadRefName  string
			}
		}
	}{}
	_ = json.Unmarshal(bodyBytes, &reqBody)

	expectedBody := "- commit 0\n- commit 1\n"

	eq(t, reqBody.Variables.Input.RepositoryID, "REPOID")
	eq(t, reqBody.Variables.Input.Title, "cool bug fixes")
	eq(t, reqBody.Variables.Input.Body, expectedBody)
	eq(t, reqBody.Variables.Input.BaseRefName, "master")
	eq(t, reqBody.Variables.Input.HeadRefName, "cool_bug-fixes")

	eq(t, output.String(), "https://github.com/OWNER/REPO/pull/12\n")
}

func TestPRCreate_survey_defaults_monocommit(t *testing.T) {
	initBlankContext("", "OWNER/REPO", "feature")
	http := initFakeHTTP()
	defer http.Verify(t)
	http.Register(httpmock.GraphQL(`\bviewerPermission\b`), httpmock.StringResponse(httpmock.RepoNetworkStubResponse("OWNER", "REPO", "master", "WRITE")))
	http.Register(httpmock.GraphQL(`\bforks\(`), httpmock.StringResponse(`
		{ "data": { "repository": { "forks": { "nodes": [
		] } } } }
	`))
	http.Register(httpmock.GraphQL(`\bpullRequests\(`), httpmock.StringResponse(`
		{ "data": { "repository": { "pullRequests": { "nodes" : [
		] } } } }
	`))
	http.Register(httpmock.GraphQL(`\bcreatePullRequest\(`), httpmock.GraphQLMutation(`
		{ "data": { "createPullRequest": { "pullRequest": {
			"URL": "https://github.com/OWNER/REPO/pull/12"
		} } } }
	`, func(inputs map[string]interface{}) {
		eq(t, inputs["repositoryId"], "REPOID")
		eq(t, inputs["title"], "the sky above the port")
		eq(t, inputs["body"], "was the color of a television, turned to a dead channel")
		eq(t, inputs["baseRefName"], "master")
		eq(t, inputs["headRefName"], "feature")
	}))

	cs, cmdTeardown := test.InitCmdStubber()
	defer cmdTeardown()

	cs.Stub("")                                                        // git config --get-regexp (determineTrackingBranch)
	cs.Stub("")                                                        // git show-ref --verify   (determineTrackingBranch)
	cs.Stub("")                                                        // git status
	cs.Stub("1234567890,the sky above the port")                       // git log
	cs.Stub("was the color of a television, turned to a dead channel") // git show
	cs.Stub("")                                                        // git rev-parse
	cs.Stub("")                                                        // git push

	as, surveyTeardown := initAskStubber()
	defer surveyTeardown()

	as.Stub([]*QuestionStub{
		{
			Name:    "title",
			Default: true,
		},
		{
			Name:    "body",
			Default: true,
		},
	})
	as.Stub([]*QuestionStub{
		{
			Name:  "confirmation",
			Value: 0,
		},
	})

	output, err := RunCommand(`pr create`)
	eq(t, err, nil)
	eq(t, output.String(), "https://github.com/OWNER/REPO/pull/12\n")
}

func TestPRCreate_survey_autofill(t *testing.T) {
	initBlankContext("", "OWNER/REPO", "feature")
	http := initFakeHTTP()
	http.StubRepoResponse("OWNER", "REPO")
	http.StubResponse(200, bytes.NewBufferString(`
	{ "data": { "repository": { "forks": { "nodes": [
	] } } } }
	`))
	http.StubResponse(200, bytes.NewBufferString(`
		{ "data": { "repository": { "pullRequests": { "nodes" : [
		] } } } }
	`))
	http.StubResponse(200, bytes.NewBufferString(`
		{ "data": { "createPullRequest": { "pullRequest": {
			"URL": "https://github.com/OWNER/REPO/pull/12"
		} } } }
	`))

	cs, cmdTeardown := test.InitCmdStubber()
	defer cmdTeardown()

	cs.Stub("")                                                        // git config --get-regexp (determineTrackingBranch)
	cs.Stub("")                                                        // git show-ref --verify   (determineTrackingBranch)
	cs.Stub("")                                                        // git status
	cs.Stub("1234567890,the sky above the port")                       // git log
	cs.Stub("was the color of a television, turned to a dead channel") // git show
	cs.Stub("")                                                        // git rev-parse
	cs.Stub("")                                                        // git push
	cs.Stub("")                                                        // browser open

	output, err := RunCommand(`pr create -f`)
	eq(t, err, nil)

	bodyBytes, _ := ioutil.ReadAll(http.Requests[3].Body)
	reqBody := struct {
		Variables struct {
			Input struct {
				RepositoryID string
				Title        string
				Body         string
				BaseRefName  string
				HeadRefName  string
			}
		}
	}{}
	_ = json.Unmarshal(bodyBytes, &reqBody)

	expectedBody := "was the color of a television, turned to a dead channel"

	eq(t, reqBody.Variables.Input.RepositoryID, "REPOID")
	eq(t, reqBody.Variables.Input.Title, "the sky above the port")
	eq(t, reqBody.Variables.Input.Body, expectedBody)
	eq(t, reqBody.Variables.Input.BaseRefName, "master")
	eq(t, reqBody.Variables.Input.HeadRefName, "feature")

	eq(t, output.String(), "https://github.com/OWNER/REPO/pull/12\n")
}

func TestPRCreate_defaults_error_autofill(t *testing.T) {
	initBlankContext("", "OWNER/REPO", "feature")
	http := initFakeHTTP()
	http.StubRepoResponse("OWNER", "REPO")

	cs, cmdTeardown := test.InitCmdStubber()
	defer cmdTeardown()

	cs.Stub("") // git config --get-regexp (determineTrackingBranch)
	cs.Stub("") // git show-ref --verify   (determineTrackingBranch)
	cs.Stub("") // git status
	cs.Stub("") // git log

	_, err := RunCommand("pr create -f")

	eq(t, err.Error(), "could not compute title or body defaults: could not find any commits between origin/master and feature")
}

func TestPRCreate_defaults_error_web(t *testing.T) {
	initBlankContext("", "OWNER/REPO", "feature")
	http := initFakeHTTP()
	http.StubRepoResponse("OWNER", "REPO")

	cs, cmdTeardown := test.InitCmdStubber()
	defer cmdTeardown()

	cs.Stub("") // git config --get-regexp (determineTrackingBranch)
	cs.Stub("") // git show-ref --verify   (determineTrackingBranch)
	cs.Stub("") // git status
	cs.Stub("") // git log

	_, err := RunCommand("pr create -w")

	eq(t, err.Error(), "could not compute title or body defaults: could not find any commits between origin/master and feature")
}

func TestPRCreate_defaults_error_interactive(t *testing.T) {
	initBlankContext("", "OWNER/REPO", "feature")
	http := initFakeHTTP()
	http.StubRepoResponse("OWNER", "REPO")
	http.StubResponse(200, bytes.NewBufferString(`
	{ "data": { "repository": { "forks": { "nodes": [
	] } } } }
	`))
	http.StubResponse(200, bytes.NewBufferString(`
		{ "data": { "createPullRequest": { "pullRequest": {
			"URL": "https://github.com/OWNER/REPO/pull/12"
		} } } }
	`))

	cs, cmdTeardown := test.InitCmdStubber()
	defer cmdTeardown()

	cs.Stub("") // git config --get-regexp (determineTrackingBranch)
	cs.Stub("") // git show-ref --verify   (determineTrackingBranch)
	cs.Stub("") // git status
	cs.Stub("") // git log
	cs.Stub("") // git rev-parse
	cs.Stub("") // git push
	cs.Stub("") // browser open

	as, surveyTeardown := initAskStubber()
	defer surveyTeardown()

	as.Stub([]*QuestionStub{
		{
			Name:    "title",
			Default: true,
		},
		{
			Name:  "body",
			Value: "social distancing",
		},
	})
	as.Stub([]*QuestionStub{
		{
			Name:  "confirmation",
			Value: 1,
		},
	})

	output, err := RunCommand(`pr create`)
	eq(t, err, nil)

	stderr := string(output.Stderr())
	eq(t, strings.Contains(stderr, "warning: could not compute title or body defaults: could not find any commits"), true)
}

func Test_determineTrackingBranch_empty(t *testing.T) {
	cs, cmdTeardown := test.InitCmdStubber()
	defer cmdTeardown()

	remotes := context.Remotes{}

	cs.Stub("")              // git config --get-regexp (ReadBranchConfig)
	cs.Stub("deadbeef HEAD") // git show-ref --verify   (ShowRefs)

	ref := determineTrackingBranch(remotes, "feature")
	if ref != nil {
		t.Errorf("expected nil result, got %v", ref)
	}
}

func Test_determineTrackingBranch_noMatch(t *testing.T) {
	cs, cmdTeardown := test.InitCmdStubber()
	defer cmdTeardown()

	remotes := context.Remotes{
		&context.Remote{
			Remote: &git.Remote{Name: "origin"},
			Owner:  "hubot",
			Repo:   "Spoon-Knife",
		},
		&context.Remote{
			Remote: &git.Remote{Name: "upstream"},
			Owner:  "octocat",
			Repo:   "Spoon-Knife",
		},
	}

	cs.Stub("") // git config --get-regexp (ReadBranchConfig)
	cs.Stub(`deadbeef HEAD
deadb00f refs/remotes/origin/feature`) // git show-ref --verify (ShowRefs)

	ref := determineTrackingBranch(remotes, "feature")
	if ref != nil {
		t.Errorf("expected nil result, got %v", ref)
	}
}

func Test_determineTrackingBranch_hasMatch(t *testing.T) {
	cs, cmdTeardown := test.InitCmdStubber()
	defer cmdTeardown()

	remotes := context.Remotes{
		&context.Remote{
			Remote: &git.Remote{Name: "origin"},
			Owner:  "hubot",
			Repo:   "Spoon-Knife",
		},
		&context.Remote{
			Remote: &git.Remote{Name: "upstream"},
			Owner:  "octocat",
			Repo:   "Spoon-Knife",
		},
	}

	cs.Stub("") // git config --get-regexp (ReadBranchConfig)
	cs.Stub(`deadbeef HEAD
deadb00f refs/remotes/origin/feature
deadbeef refs/remotes/upstream/feature`) // git show-ref --verify (ShowRefs)

	ref := determineTrackingBranch(remotes, "feature")
	if ref == nil {
		t.Fatal("expected result, got nil")
	}

	eq(t, cs.Calls[1].Args, []string{"git", "show-ref", "--verify", "--", "HEAD", "refs/remotes/origin/feature", "refs/remotes/upstream/feature"})

	eq(t, ref.RemoteName, "upstream")
	eq(t, ref.BranchName, "feature")
}

func Test_determineTrackingBranch_respectTrackingConfig(t *testing.T) {
	cs, cmdTeardown := test.InitCmdStubber()
	defer cmdTeardown()

	remotes := context.Remotes{
		&context.Remote{
			Remote: &git.Remote{Name: "origin"},
			Owner:  "hubot",
			Repo:   "Spoon-Knife",
		},
	}

	cs.Stub(`branch.feature.remote origin
branch.feature.merge refs/heads/great-feat`) // git config --get-regexp (ReadBranchConfig)
	cs.Stub(`deadbeef HEAD
deadb00f refs/remotes/origin/feature`) // git show-ref --verify (ShowRefs)

	ref := determineTrackingBranch(remotes, "feature")
	if ref != nil {
		t.Errorf("expected nil result, got %v", ref)
	}

	eq(t, cs.Calls[1].Args, []string{"git", "show-ref", "--verify", "--", "HEAD", "refs/remotes/origin/great-feat", "refs/remotes/origin/feature"})
}<|MERGE_RESOLUTION|>--- conflicted
+++ resolved
@@ -170,14 +170,9 @@
 		} } }
 	`, func(inputs map[string]interface{}) {
 			eq(t, inputs["pullRequestId"], "NEWPULLID")
-<<<<<<< HEAD
 			eq(t, inputs["userIds"], []interface{}{"HUBOTID", "MONAID"})
 			eq(t, inputs["teamIds"], []interface{}{"COREID", "ROBOTID"})
-=======
-			eq(t, inputs["userIds"], []interface{}{"HUBOTID"})
-			eq(t, inputs["teamIds"], []interface{}{"COREID"})
 			eq(t, inputs["union"], true)
->>>>>>> 3552bca5
 		}))
 
 	cs, cmdTeardown := test.InitCmdStubber()
