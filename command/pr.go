package command

import (
	"fmt"
	"io"
	"regexp"
	"strconv"
	"strings"

	"github.com/cli/cli/api"
	"github.com/cli/cli/context"
	"github.com/cli/cli/git"
	"github.com/cli/cli/internal/ghrepo"
	"github.com/cli/cli/utils"
	"github.com/spf13/cobra"
	"github.com/spf13/pflag"
)

func init() {
	RootCmd.AddCommand(prCmd)
	prCmd.AddCommand(prCheckoutCmd)
	prCmd.AddCommand(prCreateCmd)
	prCmd.AddCommand(prListCmd)
	prCmd.AddCommand(prStatusCmd)
	prCmd.AddCommand(prViewCmd)

	prListCmd.Flags().IntP("limit", "L", 30, "Maximum number of items to fetch")
	prListCmd.Flags().StringP("state", "s", "open", "Filter by state: {open|closed|merged|all}")
	prListCmd.Flags().StringP("base", "B", "", "Filter by base branch")
	prListCmd.Flags().StringSliceP("label", "l", nil, "Filter by label")
	prListCmd.Flags().StringP("assignee", "a", "", "Filter by assignee")

	prViewCmd.Flags().BoolP("preview", "p", false, "Display preview of pull request content")
}

var prCmd = &cobra.Command{
	Use:   "pr",
	Short: "Create, view, and checkout pull requests",
	Long: `Work with GitHub pull requests.

A pull request can be supplied as argument in any of the following formats:
- by number, e.g. "123";
- by URL, e.g. "https://github.com/OWNER/REPO/pull/123"; or
- by the name of its head branch, e.g. "patch-1" or "OWNER:patch-1".`,
}
var prListCmd = &cobra.Command{
	Use:   "list",
	Short: "List and filter pull requests in this repository",
	RunE:  prList,
}
var prStatusCmd = &cobra.Command{
	Use:   "status",
	Short: "Show status of relevant pull requests",
	RunE:  prStatus,
}
var prViewCmd = &cobra.Command{
	Use:   "view [{<number> | <url> | <branch>}]",
	Short: "View a pull request in the browser",
	Long: `View a pull request specified by the argument in the browser.

Without an argument, the pull request that belongs to the current
branch is opened.`,
	RunE: prView,
}

func prStatus(cmd *cobra.Command, args []string) error {
	ctx := contextForCommand(cmd)
	apiClient, err := apiClientForContext(ctx)
	if err != nil {
		return err
	}

	currentPRNumber, currentPRHeadRef, err := prSelectorForCurrentBranch(ctx)
	if err != nil {
		return err
	}
	currentUser, err := ctx.AuthLogin()
	if err != nil {
		return err
	}

	baseRepo, err := determineBaseRepo(cmd, ctx)
	if err != nil {
		return err
	}

	prPayload, err := api.PullRequests(apiClient, *baseRepo, currentPRNumber, currentPRHeadRef, currentUser)
	if err != nil {
		return err
	}

	out := colorableOut(cmd)

	fmt.Fprintln(out, "")
	fmt.Fprintf(out, "Relevant pull requests in %s\n", ghrepo.FullName(*baseRepo))
	fmt.Fprintln(out, "")

	printHeader(out, "Current branch")
	if prPayload.CurrentPR != nil {
		printPrs(out, 0, *prPayload.CurrentPR)
	} else {
		message := fmt.Sprintf("  There is no pull request associated with %s", utils.Cyan("["+currentPRHeadRef+"]"))
		printMessage(out, message)
	}
	fmt.Fprintln(out)

	printHeader(out, "Created by you")
	if prPayload.ViewerCreated.TotalCount > 0 {
		printPrs(out, prPayload.ViewerCreated.TotalCount, prPayload.ViewerCreated.PullRequests...)
	} else {
		printMessage(out, "  You have no open pull requests")
	}
	fmt.Fprintln(out)

	printHeader(out, "Requesting a code review from you")
	if prPayload.ReviewRequested.TotalCount > 0 {
		printPrs(out, prPayload.ReviewRequested.TotalCount, prPayload.ReviewRequested.PullRequests...)
	} else {
		printMessage(out, "  You have no pull requests to review")
	}
	fmt.Fprintln(out)

	return nil
}

func prList(cmd *cobra.Command, args []string) error {
	ctx := contextForCommand(cmd)
	apiClient, err := apiClientForContext(ctx)
	if err != nil {
		return err
	}

	baseRepo, err := determineBaseRepo(cmd, ctx)
	if err != nil {
		return err
	}

	fmt.Fprintf(colorableErr(cmd), "\nPull requests for %s\n\n", ghrepo.FullName(*baseRepo))

	limit, err := cmd.Flags().GetInt("limit")
	if err != nil {
		return err
	}
	state, err := cmd.Flags().GetString("state")
	if err != nil {
		return err
	}
	baseBranch, err := cmd.Flags().GetString("base")
	if err != nil {
		return err
	}
	labels, err := cmd.Flags().GetStringSlice("label")
	if err != nil {
		return err
	}
	assignee, err := cmd.Flags().GetString("assignee")
	if err != nil {
		return err
	}

	var graphqlState []string
	switch state {
	case "open":
		graphqlState = []string{"OPEN"}
	case "closed":
		graphqlState = []string{"CLOSED"}
	case "merged":
		graphqlState = []string{"MERGED"}
	case "all":
		graphqlState = []string{"OPEN", "CLOSED", "MERGED"}
	default:
		return fmt.Errorf("invalid state: %s", state)
	}

	params := map[string]interface{}{
		"owner": (*baseRepo).RepoOwner(),
		"repo":  (*baseRepo).RepoName(),
		"state": graphqlState,
	}
	if len(labels) > 0 {
		params["labels"] = labels
	}
	if baseBranch != "" {
		params["baseBranch"] = baseBranch
	}
	if assignee != "" {
		params["assignee"] = assignee
	}

	prs, err := api.PullRequestList(apiClient, params, limit)
	if err != nil {
		return err
	}

	if len(prs) == 0 {
		colorErr := colorableErr(cmd) // Send to stderr because otherwise when piping this command it would seem like the "no open prs" message is actually a pr
		msg := "There are no open pull requests"

		userSetFlags := false
		cmd.Flags().Visit(func(f *pflag.Flag) {
			userSetFlags = true
		})
		if userSetFlags {
			msg = "No pull requests match your search"
		}
		printMessage(colorErr, msg)
		return nil
	}

	table := utils.NewTablePrinter(cmd.OutOrStdout())
	for _, pr := range prs {
		prNum := strconv.Itoa(pr.Number)
		if table.IsTTY() {
			prNum = "#" + prNum
		}
		table.AddField(prNum, nil, colorFuncForState(pr.State))
		table.AddField(replaceExcessiveWhitespace(pr.Title), nil, nil)
		table.AddField(pr.HeadLabel(), nil, utils.Cyan)
		table.EndRow()
	}
	err = table.Render()
	if err != nil {
		return err
	}

	return nil
}

func colorFuncForState(state string) func(string) string {
	switch state {
	case "OPEN":
		return utils.Green
	case "CLOSED":
		return utils.Red
	case "MERGED":
		return utils.Magenta
	default:
		return nil
	}
}

func prView(cmd *cobra.Command, args []string) error {
	ctx := contextForCommand(cmd)

	apiClient, err := apiClientForContext(ctx)
	if err != nil {
		return err
	}

	baseRepo, err := determineBaseRepo(cmd, ctx)
	if err != nil {
		return err
	}

	preview, err := cmd.Flags().GetBool("preview")
	if err != nil {
		return err
	}

	var openURL string
	var pr *api.PullRequest
	if len(args) > 0 {
		pr, err = prFromArg(apiClient, *baseRepo, args[0])
		if err != nil {
			return err
		}
		openURL = pr.URL
	} else {
		prNumber, branchWithOwner, err := prSelectorForCurrentBranch(ctx)
		if err != nil {
			return err
		}

		if prNumber > 0 {
			openURL = fmt.Sprintf("https://github.com/%s/pull/%d", ghrepo.FullName(*baseRepo), prNumber)
			if preview {
				pr, err = api.PullRequestByNumber(apiClient, *baseRepo, prNumber)
				if err != nil {
					return err
				}
			}
		} else {
			pr, err = api.PullRequestForBranch(apiClient, *baseRepo, branchWithOwner)
			if err != nil {
				return err
			}

			openURL = pr.URL
		}
	}

	if preview {
		out := colorableOut(cmd)
		return printPrPreview(out, pr)
	} else {
		fmt.Fprintf(cmd.ErrOrStderr(), "Opening %s in your browser.\n", openURL)
		return utils.OpenInBrowser(openURL)
	}
}

func printPrPreview(out io.Writer, pr *api.PullRequest) error {
	fmt.Fprintln(out, utils.Bold(pr.Title))
	fmt.Fprintln(out, utils.Gray(fmt.Sprintf(
		"%s wants to merge %s into %s from %s",
		pr.Author.Login,
		utils.Pluralize(pr.Commits.TotalCount, "commit"),
		pr.BaseRefName,
		pr.HeadRefName,
	)))
<<<<<<< HEAD
	fmt.Fprintln(out)
	md, err := utils.RenderMarkdown(pr.Body)
	if err != nil {
		return err
	}
	fmt.Fprintln(out, md)
	fmt.Fprintln(out)
=======
	if pr.Body != "" {
		fmt.Fprintln(out)
		fmt.Fprintln(out, utils.RenderMarkdown(pr.Body))
		fmt.Fprintln(out)
	}
>>>>>>> 30a4a537
	fmt.Fprintf(out, utils.Gray("View this pull request on GitHub: %s\n"), pr.URL)
	return nil
}

var prURLRE = regexp.MustCompile(`^https://github\.com/([^/]+)/([^/]+)/pull/(\d+)`)

func prFromArg(apiClient *api.Client, baseRepo ghrepo.Interface, arg string) (*api.PullRequest, error) {
	if prNumber, err := strconv.Atoi(arg); err == nil {
		return api.PullRequestByNumber(apiClient, baseRepo, prNumber)
	}

	if m := prURLRE.FindStringSubmatch(arg); m != nil {
		prNumber, _ := strconv.Atoi(m[3])
		return api.PullRequestByNumber(apiClient, baseRepo, prNumber)
	}

	return api.PullRequestForBranch(apiClient, baseRepo, arg)
}

func prSelectorForCurrentBranch(ctx context.Context) (prNumber int, prHeadRef string, err error) {
	baseRepo, err := ctx.BaseRepo()
	if err != nil {
		return
	}
	prHeadRef, err = ctx.Branch()
	if err != nil {
		return
	}
	branchConfig := git.ReadBranchConfig(prHeadRef)

	// the branch is configured to merge a special PR head ref
	prHeadRE := regexp.MustCompile(`^refs/pull/(\d+)/head$`)
	if m := prHeadRE.FindStringSubmatch(branchConfig.MergeRef); m != nil {
		prNumber, _ = strconv.Atoi(m[1])
		return
	}

	var branchOwner string
	if branchConfig.RemoteURL != nil {
		// the branch merges from a remote specified by URL
		if r, err := ghrepo.FromURL(branchConfig.RemoteURL); err == nil {
			branchOwner = r.RepoOwner()
		}
	} else if branchConfig.RemoteName != "" {
		// the branch merges from a remote specified by name
		rem, _ := ctx.Remotes()
		if r, err := rem.FindByName(branchConfig.RemoteName); err == nil {
			branchOwner = r.RepoOwner()
		}
	}

	if branchOwner != "" {
		if strings.HasPrefix(branchConfig.MergeRef, "refs/heads/") {
			prHeadRef = strings.TrimPrefix(branchConfig.MergeRef, "refs/heads/")
		}
		// prepend `OWNER:` if this branch is pushed to a fork
		if !strings.EqualFold(branchOwner, baseRepo.RepoOwner()) {
			prHeadRef = fmt.Sprintf("%s:%s", branchOwner, prHeadRef)
		}
	}

	return
}

func printPrs(w io.Writer, totalCount int, prs ...api.PullRequest) {
	for _, pr := range prs {
		prNumber := fmt.Sprintf("#%d", pr.Number)
		fmt.Fprintf(w, "  %s  %s %s", utils.Green(prNumber), truncate(50, replaceExcessiveWhitespace(pr.Title)), utils.Cyan("["+pr.HeadLabel()+"]"))

		checks := pr.ChecksStatus()
		reviews := pr.ReviewStatus()
		if checks.Total > 0 || reviews.ChangesRequested || reviews.Approved {
			fmt.Fprintf(w, "\n  ")
		}

		if checks.Total > 0 {
			var summary string
			if checks.Failing > 0 {
				if checks.Failing == checks.Total {
					summary = utils.Red("All checks failing")
				} else {
					summary = utils.Red(fmt.Sprintf("%d/%d checks failing", checks.Failing, checks.Total))
				}
			} else if checks.Pending > 0 {
				summary = utils.Yellow("Checks pending")
			} else if checks.Passing == checks.Total {
				summary = utils.Green("Checks passing")
			}
			fmt.Fprintf(w, " - %s", summary)
		}

		if reviews.ChangesRequested {
			fmt.Fprintf(w, " - %s", utils.Red("Changes requested"))
		} else if reviews.ReviewRequired {
			fmt.Fprintf(w, " - %s", utils.Yellow("Review required"))
		} else if reviews.Approved {
			fmt.Fprintf(w, " - %s", utils.Green("Approved"))
		}

		fmt.Fprint(w, "\n")
	}
	remaining := totalCount - len(prs)
	if remaining > 0 {
		fmt.Fprintf(w, utils.Gray("  And %d more\n"), remaining)
	}
}

func printHeader(w io.Writer, s string) {
	fmt.Fprintln(w, utils.Bold(s))
}

func printMessage(w io.Writer, s string) {
	fmt.Fprintln(w, utils.Gray(s))
}

func truncate(maxLength int, title string) string {
	if len(title) > maxLength {
		return title[0:maxLength-3] + "..."
	}
	return title
}

func replaceExcessiveWhitespace(s string) string {
	s = strings.TrimSpace(s)
	s = regexp.MustCompile(`\r?\n`).ReplaceAllString(s, " ")
	s = regexp.MustCompile(`\s{2,}`).ReplaceAllString(s, " ")
	return s
}<|MERGE_RESOLUTION|>--- conflicted
+++ resolved
@@ -307,21 +307,16 @@
 		pr.BaseRefName,
 		pr.HeadRefName,
 	)))
-<<<<<<< HEAD
-	fmt.Fprintln(out)
-	md, err := utils.RenderMarkdown(pr.Body)
-	if err != nil {
-		return err
-	}
-	fmt.Fprintln(out, md)
-	fmt.Fprintln(out)
-=======
 	if pr.Body != "" {
 		fmt.Fprintln(out)
-		fmt.Fprintln(out, utils.RenderMarkdown(pr.Body))
-		fmt.Fprintln(out)
-	}
->>>>>>> 30a4a537
+	  md, err := utils.RenderMarkdown(pr.Body)
+	  if err != nil {
+	  	return err
+	  }
+  	fmt.Fprintln(out, md)
+	  fmt.Fprintln(out)
+	}
+
 	fmt.Fprintf(out, utils.Gray("View this pull request on GitHub: %s\n"), pr.URL)
 	return nil
 }
