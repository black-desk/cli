--- conflicted
+++ resolved
@@ -20,13 +20,13 @@
 }
 
 type Issue struct {
-<<<<<<< HEAD
 	Typename         string `json:"__typename"`
 	ID               string
 	Number           int
 	Title            string
 	URL              string
 	State            string
+	StateReason      string
 	Closed           bool
 	Body             string
 	ActiveLockReason string
@@ -41,6 +41,7 @@
 	ProjectCards     ProjectCards
 	Milestone        *Milestone
 	ReactionGroups   ReactionGroups
+	IsPinned         bool
 }
 
 // return values for Issue.Typename
@@ -48,29 +49,6 @@
 	TypeIssue       string = "Issue"
 	TypePullRequest string = "PullRequest"
 )
-=======
-	Typename       string `json:"__typename"`
-	ID             string
-	Number         int
-	Title          string
-	URL            string
-	State          string
-	StateReason    string
-	Closed         bool
-	Body           string
-	CreatedAt      time.Time
-	UpdatedAt      time.Time
-	ClosedAt       *time.Time
-	Comments       Comments
-	Author         Author
-	Assignees      Assignees
-	Labels         Labels
-	ProjectCards   ProjectCards
-	Milestone      *Milestone
-	ReactionGroups ReactionGroups
-	IsPinned       bool
-}
->>>>>>> 6bbfc505
 
 func (i Issue) IsPullRequest() bool {
 	return i.Typename == TypePullRequest
